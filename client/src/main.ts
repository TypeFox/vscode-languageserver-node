--- conflicted
+++ resolved
@@ -38,11 +38,7 @@
 
 declare var v8debug: any;
 
-<<<<<<< HEAD
 const REQUIRED_VSCODE_VERSION = '^1.30'; // do not change format, updated by `updateVSCode` script
-=======
-const REQUIRED_VSCODE_VERSION = '*'; // do not change format, updated by `updateVSCode` script
->>>>>>> d3de1f82
 
 export interface ExecutableOptions {
 	cwd?: string;
